import copy
import enum
import importlib
import os
from concurrent.futures import ThreadPoolExecutor
from contextlib import contextmanager
from dataclasses import dataclass
from itertools import chain
from typing import Optional

import torch

import tensorrt_llm
from tensorrt_llm._torch.pyexecutor.resource_manager import ResourceManagerType
from tensorrt_llm._utils import get_sm_version, mpi_disabled
from tensorrt_llm.bindings.executor import (CapacitySchedulerPolicy,
                                            ContextChunkingPolicy,
                                            GuidedDecodingConfig)
from tensorrt_llm.bindings.internal.batch_manager import ContextChunkingConfig
from tensorrt_llm.llmapi.llm_args import (KvCacheConnectorConfig, LoadFormat,
                                          PybindMirror, TorchLlmArgs)
from tensorrt_llm.llmapi.tokenizer import (TokenizerBase,
                                           _llguidance_tokenizer_info,
                                           _xgrammar_tokenizer_info)
from tensorrt_llm.logger import logger
from tensorrt_llm.lora_helper import LoraConfig
from tensorrt_llm.mapping import Mapping
from tensorrt_llm.quantization import QuantAlgo

from ..attention_backend.interface import AttentionRuntimeFeatures
from ..distributed import MPIDist, TorchDist
from ..speculative import (get_num_extra_kv_tokens, get_spec_drafter,
                           get_spec_resource_manager)
from ._util import (KvCacheCreator, _adjust_torch_mem_fraction,
                    create_py_executor_instance, instantiate_sampler, is_mla,
                    validate_feature_combination)
from .config import PyTorchConfig, _construct_checkpoint_loader
from .config_utils import is_mla
from .guided_decoder import CapturableGuidedDecoder, GuidedDecoder
from .kv_cache_connector import KvCacheConnectorManager
from .model_engine import PyTorchModelEngine
from .py_executor import PyExecutor


class _ExecutorCreationStage(enum.Enum):
    SAMPLER = "Sampler"
    DRAFTER = "Drafter"
    GUIDED_DECODER = "Guided decoder"
    INIT_KV_CACHE = "Initial KV cache (temporary for KV cache size estimation)"
    INIT_EXTRA_RESOURCES = "Additional executor resources (temporary for KV cache size estimation)"
    MODEL_EXTRA = "Model resources created during usage"
    EXTRA_RESOURCES = "Additional executor resources"
    KV_CACHE = "KV cache"
    MODEL_ENGINE_MAIN = "Model"
    MODEL_ENGINE_DRAFT = "Draft model for speculative decoding"


class _ExecutorMemoryMonitor():
    """Currently this focuses on tracking memory usage and related errors."""

    @dataclass(frozen=True)
    class _GpuMemoryUsageSample:
        creation_stage: _ExecutorCreationStage
        free_gpu_memory_bytes_pre: int
        free_gpu_memory_bytes_post: int

    def __init__(self):
        self._total_gpu_memory_bytes = torch.cuda.mem_get_info()[1]
        self._samples: list["_ExecutorMemoryMonitor._GpuMemoryUsageSample"] = []

    @staticmethod
    def _bytes_to_gib(bytes: int) -> float:
        return bytes / (1024)**3

    def _maybe_explain_if_oom(self, e: Exception, *,
                              current_stage: _ExecutorCreationStage,
                              free_gpu_memory_bytes_pre: int) -> Optional[str]:
        if isinstance(e, torch.OutOfMemoryError) or "out of memory" in str(e):
            msg = "Executor creation failed due to insufficient GPU memory."
        elif (isinstance(e, RuntimeError) and "Failed, NCCL error" in str(e)
              and "unhandled cuda error (run with NCCL_DEBUG=INFO for details)"
              in str(e)):
            msg = (f"Executor creation failed with NCCL error: {str(e)}")
            return msg
        else:
            return None

        # how to reduce component memory usage
        tuning_knobs = {
            _ExecutorCreationStage.SAMPLER:
            "reduce max_seq_len and/or max_attention_window_size",
            _ExecutorCreationStage.DRAFTER:
            "reduce max_seq_len and/or max_draft_len",
            _ExecutorCreationStage.KV_CACHE:
            "reduce free_gpu_memory_fraction",
            _ExecutorCreationStage.INIT_KV_CACHE:
            "reduce max_num_tokens",
            _ExecutorCreationStage.MODEL_ENGINE_MAIN:
            ("reduce max_num_tokens and/or shard the model weights across GPUs by enabling "
             "pipeline and/or tensor parallelism"),
            _ExecutorCreationStage.MODEL_ENGINE_DRAFT:
            ("reduce max_num_tokens and/or shard the model weights across GPUs by enabling "
             "pipeline and/or tensor parallelism"),
            _ExecutorCreationStage.INIT_EXTRA_RESOURCES:
            "reduce max_num_tokens",
            _ExecutorCreationStage.EXTRA_RESOURCES:
            "reduce max_num_tokens",
            _ExecutorCreationStage.MODEL_EXTRA:
            "reduce max_num_tokens",
        }

        msg = "\n".join([
            msg,
            "",
            f"The following component could not be created: {current_stage.value}",
            f"Total GPU memory (GiB): {self._bytes_to_gib(self._total_gpu_memory_bytes):.2f}",
            f"Free GPU memory before component creation attempt (GiB): {self._bytes_to_gib(free_gpu_memory_bytes_pre):.2f}",
            "",
            "Previously created components and free GPU memory before/after creation (GiB):",
            *((f"{sample.creation_stage.value}: "
               f"{self._bytes_to_gib(sample.free_gpu_memory_bytes_pre):.2f} / {self._bytes_to_gib(sample.free_gpu_memory_bytes_post):.2f}"
               ) for sample in self._samples),
            "",
            ("Please refer to the TensorRT LLM documentation for information on how "
             "to control the memory usage through TensorRT LLM configuration options. "
             "Possible options include:"),
            *(f"  {stage.value}: {tuning_knobs[stage]}"
              for stage in chain((sample.creation_stage
                                  for sample in self._samples), [current_stage])
              if stage in tuning_knobs),
        ])
        return msg

    @contextmanager
    def observe_creation_stage(self, current_stage: _ExecutorCreationStage):
        """Catches OOM and prints instructive message."""

        free_gpu_memory_bytes_pre = torch.cuda.mem_get_info()[0]

        try:
            yield
        except Exception as e:
            explanation = self._maybe_explain_if_oom(
                e,
                current_stage=current_stage,
                free_gpu_memory_bytes_pre=free_gpu_memory_bytes_pre)
            if explanation is None:
                raise  # not an OOM
            raise RuntimeError(explanation) from e
        else:
            free_gpu_memory_bytes_post = torch.cuda.mem_get_info()[0]
            self._samples.append(
                self._GpuMemoryUsageSample(
                    creation_stage=current_stage,
                    free_gpu_memory_bytes_pre=free_gpu_memory_bytes_pre,
                    free_gpu_memory_bytes_post=free_gpu_memory_bytes_post,
                ))


def _get_mapping(_mapping: Mapping) -> Mapping:
    if _mapping is None:
        mapping = Mapping(world_size=tensorrt_llm.mpi_world_size(),
                          tp_size=tensorrt_llm.mpi_world_size(),
                          gpus_per_node=tensorrt_llm.default_gpus_per_node(),
                          rank=tensorrt_llm.mpi_rank())
    else:
        mapping = copy.deepcopy(_mapping)
        mapping.rank = tensorrt_llm.mpi_rank()
    return mapping


def update_sampler_max_seq_len(max_seq_len, sampler):
    # Originally, TRTLLMSampler is constructed with executor_config, but
    # _create_kv_cache_manager (via build_managers) may later overwrite executor_config.max_seq_len.
    # Because TRTLLMSampler.sample_async still needs the updated limit and executor_config is
    # deprecated inside TRTLLMSampler, keep TRTLLMSampler.max_seq_len updated with
    # with executor_config.max_seq_len.
    from .sampler import TRTLLMSampler

    if isinstance(sampler, TRTLLMSampler):
        assert hasattr(sampler, "max_seq_len")
        sampler.max_seq_len = max_seq_len


def get_guided_decoding_config(guided_decoding_backend: str,
                               tokenizer: Optional[TokenizerBase] = None):
    guided_decoding_config = None
    if guided_decoding_backend == 'xgrammar':
        assert tokenizer is not None
        guided_decoding_config = GuidedDecodingConfig(
            backend=GuidedDecodingConfig.GuidedDecodingBackend.XGRAMMAR,
            **_xgrammar_tokenizer_info(tokenizer))
    elif guided_decoding_backend == 'llguidance':
        assert tokenizer is not None
        guided_decoding_config = GuidedDecodingConfig(
            backend=GuidedDecodingConfig.GuidedDecodingBackend.LLGUIDANCE,
            **_llguidance_tokenizer_info(tokenizer))
    elif guided_decoding_backend is not None:
        raise ValueError(
            f"Unsupported guided decoding backend {guided_decoding_backend}")
    return guided_decoding_config


def create_py_executor(
    llm_args: TorchLlmArgs,
    checkpoint_dir: str = None,
    tokenizer: Optional[TokenizerBase] = None,
    lora_config: Optional[LoraConfig] = None,
    kv_connector_config: Optional[KvCacheConnectorConfig] = None,
) -> PyExecutor:

    garbage_collection_gen0_threshold = llm_args.garbage_collection_gen0_threshold

    pytorch_backend_config = llm_args.get_pytorch_backend_config()
    if pytorch_backend_config is None:
        pytorch_backend_config = PyTorchConfig()

    scheduler_config = PybindMirror.maybe_to_pybind(llm_args.scheduler_config)

    peft_cache_config = None
    if llm_args.peft_cache_config is not None:
        peft_cache_config = PybindMirror.maybe_to_pybind(
            llm_args.peft_cache_config)

    assert llm_args.kv_cache_config, "Expect llm_args.kv_cache_config is not None"
    kv_cache_config = llm_args.kv_cache_config
    if os.getenv("FORCE_DETERMINISTIC", "0") == "1":
        # Disable KV cache reuse for deterministic mode
        kv_cache_config.enable_block_reuse = False
        kv_cache_config.enable_partial_reuse = False

    decoding_config = llm_args.decoding_config
    guided_decoding_config = get_guided_decoding_config(
        llm_args.guided_decoding_backend, tokenizer)

    mm_encoder_only = llm_args.mm_encoder_only
    enable_chunked_context = llm_args.enable_chunked_prefill

    assert llm_args.backend == "pytorch", "_construct_checkpoint_loader expects different parameters for autodeploy"
    checkpoint_loader = _construct_checkpoint_loader(llm_args.backend,
                                                     llm_args.checkpoint_loader,
                                                     llm_args.checkpoint_format)

    (
        max_beam_width,
        max_num_tokens,
        max_seq_len,
        max_batch_size,
    ) = llm_args.get_runtime_sizes()

    if max_num_tokens is None:
        max_num_tokens = 8192

    tokens_per_block = kv_cache_config.tokens_per_block

    if pytorch_backend_config.attn_backend in [
            "FLASHINFER", "FLASHINFER_STAR_ATTENTION"
    ]:
        # Workaround for flashinfer and star attention
        if kv_cache_config.enable_block_reuse:
            logger.warning(
                f"Disabling block reuse for {pytorch_backend_config.attn_backend} backend"
            )
            kv_cache_config.enable_block_reuse = False

    if pytorch_backend_config.attn_backend == "FLASHINFER_STAR_ATTENTION" and enable_chunked_context:
        logger.warning(
            f"Disabling chunked context for {pytorch_backend_config.attn_backend} backend"
        )
        enable_chunked_context = False

    spec_config = llm_args.speculative_config
    if spec_config is not None and spec_config.decoding_type == "AUTO":
        from tensorrt_llm._torch.speculative import suggest_spec_config
        spec_config = suggest_spec_config(max_batch_size)

    if not pytorch_backend_config.disable_overlap_scheduler and spec_config is not None:
        if not spec_config.spec_dec_mode.support_overlap_scheduler():
            logger.warning(
                f"Disable overlap scheduler for speculation mode {spec_config.spec_dec_mode.name}"
            )
            pytorch_backend_config.disable_overlap_scheduler = True

    if mm_encoder_only:
        pytorch_backend_config.mm_encoder_only = True
        pytorch_backend_config.load_format = LoadFormat.VISION_ONLY
        # Disable overlap scheduler for multimodal encoder-only mode
        logger.warning(
            "Disabling overlap scheduler for multimodal encoder-only mode. "
            "The overlap scheduler is designed for generation models and is not needed "
            "when only processing vision encoder inputs.")
        pytorch_backend_config.disable_overlap_scheduler = True

    mapping = _get_mapping(llm_args.parallel_config.to_mapping())
    if mpi_disabled():
        dist = TorchDist(mapping=mapping)
    else:
        dist = MPIDist(mapping=mapping)

    cache_transceiver_config = None
    if llm_args.cache_transceiver_config is not None:
        cache_transceiver_config = PybindMirror.maybe_to_pybind(
            llm_args.cache_transceiver_config)

    has_draft_model_engine = False
    has_spec_drafter = False
    if spec_config is not None:
        has_draft_model_engine = spec_config.spec_dec_mode.has_draft_model()
        has_spec_drafter = spec_config.spec_dec_mode.has_spec_drafter()

    # chunk_unit_size may be changed to 64 when using flash mla
    attn_runtime_features = AttentionRuntimeFeatures(
        chunked_prefill=enable_chunked_context,
        cache_reuse=kv_cache_config.enable_block_reuse,
        has_speculative_draft_tokens=has_draft_model_engine or has_spec_drafter,
        chunk_size=max_num_tokens,
    )
    logger.info("ATTENTION RUNTIME FEATURES: ", attn_runtime_features)

    mem_monitor = _ExecutorMemoryMonitor()
    with mem_monitor.observe_creation_stage(
            _ExecutorCreationStage.MODEL_ENGINE_MAIN):
        model_engine = PyTorchModelEngine(
            model_path=checkpoint_dir,
            pytorch_backend_config=pytorch_backend_config,
            batch_size=max_batch_size,
            max_beam_width=max_beam_width,
            max_num_tokens=max_num_tokens,
            max_seq_len=max_seq_len,
            mapping=mapping,
            attn_runtime_features=attn_runtime_features,
            dist=dist,
            spec_config=spec_config,
            lora_config=lora_config,
            checkpoint_loader=checkpoint_loader,
        )

    validate_feature_combination(llm_args, model_engine,
                                 pytorch_backend_config.sampler_type)

    if has_draft_model_engine:
        with mem_monitor.observe_creation_stage(
                _ExecutorCreationStage.MODEL_ENGINE_DRAFT):
            draft_spec_config = copy.copy(spec_config)

<<<<<<< HEAD
            if _get_allow_chain_drafter():
                use_chain_drafter = (
                    guided_decoding_config is None
                    and draft_spec_config._allow_greedy_draft_tokens
                    and pytorch_backend_config.attn_backend == "TRTLLM"
                    and draft_spec_config.draft_len_schedule is None)
            else:
                use_chain_drafter = False
=======
            use_chain_drafter = (
                guided_decoding_config is None
                and draft_spec_config._allow_chain_drafter
                and draft_spec_config._allow_greedy_draft_tokens
                and pytorch_backend_config.attn_backend == "TRTLLM")
>>>>>>> 4882815f

            logger.debug(f"USE CHAIN DRAFTER: {use_chain_drafter}")
            if use_chain_drafter:

                def drafting_loop_wrapper(model):
                    from tensorrt_llm._torch.speculative.drafting_loops import \
                        ChainDrafter

                    return ChainDrafter(spec_config.max_draft_len, model)
            else:
                drafting_loop_wrapper = None

            draft_pytorch_backend_config = copy.copy(pytorch_backend_config)
            if spec_config.load_format == "dummy":
                draft_pytorch_backend_config.load_format = LoadFormat.DUMMY

            draft_model_engine = PyTorchModelEngine(
                model_path=spec_config.speculative_model_dir,
                pytorch_backend_config=draft_pytorch_backend_config,
                batch_size=max_batch_size,
                max_beam_width=max_beam_width,
                max_num_tokens=max_num_tokens,
                # Note: The draft model engine will infer its own max_seq_len.
                # We'll stop drafting when we hit the max.
                max_seq_len=max_seq_len,
                mapping=mapping,
                attn_runtime_features=attn_runtime_features,
                dist=dist,
                spec_config=draft_spec_config,
                checkpoint_loader=checkpoint_loader,
                is_draft_model=True,
                drafting_loop_wrapper=drafting_loop_wrapper,
            )
            # For DeepseekV3 MTP, we need to set the num_hidden_layers to 1 for the draft model
            if spec_config.spec_dec_mode.is_mtp_eagle():
                draft_model_engine.model.model_config.pretrained_config.num_hidden_layers = 1
            draft_model_engine.kv_cache_manager_key = ResourceManagerType.DRAFT_KV_CACHE_MANAGER
            draft_model_engine.load_weights_from_target_model(
                model_engine.model)
    else:
        draft_model_engine = None

    # PyTorchModelEngine modifies these fields, update them
    model_engine_max_seq_len = model_engine.max_seq_len
    net_max_seq_len = model_engine_max_seq_len
    if not pytorch_backend_config.disable_overlap_scheduler:
        model_engine_max_seq_len = model_engine.max_seq_len + 1
        if spec_config is not None:
            model_engine_max_seq_len += spec_config.max_draft_len

    if spec_config is not None:
        model_engine_max_seq_len += get_num_extra_kv_tokens(spec_config)
        model_engine_max_seq_len += spec_config.max_draft_len

    max_seq_len = model_engine_max_seq_len
    max_num_tokens = model_engine.max_num_tokens

    config = model_engine.model.model_config.pretrained_config
    if is_mla(config):
        if model_engine.model.model_config.enable_flash_mla:
            tokens_per_block = 64
            logger.info(
                f"Change tokens_per_block to: {tokens_per_block} for using FlashMLA"
            )

        sm_version = get_sm_version()
        if kv_cache_config.enable_block_reuse and sm_version not in [
                90, 100, 103, 120
        ]:
            logger.warning(
                f"KV cache reuse for MLA can only be enabled on SM90/SM100/SM103/SM120, "
                f"disable enable_block_reuse for SM{sm_version}")
            kv_cache_config.enable_block_reuse = False

        kv_cache_quant_algo = model_engine.model.model_config.quant_config.kv_cache_quant_algo
        if kv_cache_config.enable_block_reuse and not (
                kv_cache_quant_algo is None or kv_cache_quant_algo
                == QuantAlgo.NO_QUANT or kv_cache_quant_algo == QuantAlgo.FP8):
            logger.warning(
                f"KV cache reuse for MLA can only be enabled without KV cache quantization or with FP8 quantization, "
                f"disable enable_block_reuse for KV cache quant algorithm: {kv_cache_quant_algo}"
            )
            kv_cache_config.enable_block_reuse = False
        if enable_chunked_context and sm_version not in [90, 100, 103, 120]:
            logger.warning(
                "Chunked Prefill for MLA can only be enabled on SM90/SM100/SM103/SM120, "
                f"disable enable_chunked_context for SM{sm_version}")
            enable_chunked_context = False
            model_engine.attn_runtime_features.chunked_prefill = False
            if draft_model_engine is not None:
                draft_model_engine.attn_runtime_features.chunked_prefill = False

    if enable_chunked_context:
        chunk_unit_size = tokens_per_block
        max_attention_window = kv_cache_config.max_attention_window
        if max_attention_window and model_engine_max_seq_len > min(
                max_attention_window):
            # maxKvStepSizeInFmha = 256
            chunk_unit_size = max(256, chunk_unit_size)
            logger.info(
                f"ChunkUnitSize is set to {chunk_unit_size} as sliding window attention is used."
            )
        chunking_policy = (scheduler_config.context_chunking_policy if
                           scheduler_config.context_chunking_policy is not None
                           else ContextChunkingPolicy.FIRST_COME_FIRST_SERVED)
        assert chunk_unit_size is not None, "chunk_unit_size must be set"
        ctx_chunk_config = ContextChunkingConfig(chunking_policy,
                                                 chunk_unit_size)
    else:
        ctx_chunk_config = None

    with mem_monitor.observe_creation_stage(
            _ExecutorCreationStage.GUIDED_DECODER):
        guided_decoder: Optional[GuidedDecoder] = None
        if guided_decoding_config is not None:
            if mapping.is_last_pp_rank():
                kwargs = {
                    "guided_decoding_config": guided_decoding_config,
                    "max_num_sequences": max_batch_size,
                    "vocab_size_padded": model_engine.model.vocab_size_padded
                }
                if spec_config is not None:
                    kwargs["max_num_draft_tokens"] = spec_config.max_draft_len

                if spec_config is None or spec_config.spec_dec_mode.support_guided_decoder(
                ):
                    # GuidedDecoder is applicable to non-speculative decoding and two-model speculative decoding.
                    guided_decoder = GuidedDecoder(**kwargs)
                elif spec_config.spec_dec_mode.support_capturable_guided_decoder(
                ):
                    # CapturableGuidedDecoder is applicable to one-model speculative decoding.
                    success = model_engine.set_guided_decoder(
                        CapturableGuidedDecoder(**kwargs))
                    if not success:
                        raise ValueError(
                            f"Failed to set guided decoder for speculative decoding mode: {spec_config.spec_dec_mode.name}."
                        )
                else:
                    raise ValueError(
                        f"Guided decoding is not supported for speculative decoding mode: {spec_config.spec_dec_mode.name}."
                    )

    with mem_monitor.observe_creation_stage(_ExecutorCreationStage.SAMPLER):
        sampler = instantiate_sampler(model_engine,
                                      pytorch_backend_config,
                                      mapping,
                                      max_batch_size=max_batch_size,
                                      max_beam_width=max_beam_width,
                                      max_seq_len=max_seq_len,
                                      mm_encoder_only=mm_encoder_only,
                                      speculative_config=spec_config,
                                      decoding_config=decoding_config,
                                      kv_cache_config=kv_cache_config)
        logger.info(f"Using Sampler: {type(sampler).__name__}")

    if kv_connector_config is not None:
        logger.info(
            f"Initializing kv connector with config: {kv_connector_config}")

        if pytorch_backend_config.use_cuda_graph:
            raise NotImplementedError(
                "CUDA graphs are not supported with KV connector hooks.")

        if scheduler_config.capacity_scheduler_policy != CapacitySchedulerPolicy.GUARANTEED_NO_EVICT:
            raise NotImplementedError(
                "KV connector is only supported with guaranteed no evict scheduler policy."
            )

        try:
            module = importlib.import_module(
                kv_connector_config.connector_module)
            worker_cls = getattr(module,
                                 kv_connector_config.connector_worker_class)
            scheduler_cls = getattr(
                module, kv_connector_config.connector_scheduler_class)

            rank = tensorrt_llm.mpi_rank()
            # Some connector API implementations may need to establish out-of-band communication between the scheduler and workers.
            # In this case, the worker may be dependent on the scheduler, or vice-versa.
            # To deal with cases like this, we instantiate them both concurrently.
            with ThreadPoolExecutor(max_workers=2) as executor:
                connector_worker_task = executor.submit(worker_cls, llm_args)

                if scheduler_cls is not None and rank == 0:
                    connector_scheduler_task = executor.submit(
                        scheduler_cls, llm_args)
                    connector_scheduler = connector_scheduler_task.result()
                else:
                    connector_scheduler = None

                connector_worker = connector_worker_task.result()

            kv_connector_manager = KvCacheConnectorManager(
                connector_worker, connector_scheduler)

        except Exception as e:
            logger.error(f"Error instantiating connector: {e}")
            raise e
    else:
        kv_connector_manager = None

    resources = {}
    estimating_kv_cache = False
    kv_cache_creator = None
    if model_engine.model.model_config.is_generation:
        #NOTE: non-generation models do not have kv cache
        kv_cache_creator = KvCacheCreator(
            model_engine=model_engine,
            draft_model_engine=draft_model_engine,
            mapping=mapping,
            net_max_seq_len=net_max_seq_len,
            kv_connector_manager=kv_connector_manager,
            max_num_tokens=max_num_tokens,
            max_beam_width=max_beam_width,
            tokens_per_block=tokens_per_block,
            max_seq_len=max_seq_len,
            max_batch_size=max_batch_size,
            kv_cache_config=kv_cache_config,
            pytorch_backend_config=pytorch_backend_config,
            speculative_config=spec_config,
        )
        estimating_kv_cache = kv_cache_creator.try_prepare_estimation()
        with mem_monitor.observe_creation_stage(
                _ExecutorCreationStage.INIT_KV_CACHE
                if estimating_kv_cache else _ExecutorCreationStage.KV_CACHE):
            kv_cache_creator.build_managers(resources, estimating_kv_cache)
            # Originally, max_seq_len might be mutated inside build_managers as field of executor config.
            # Since now, we are changing kv_cache_creator._max_seq_len instead. Restore max_seq_len here.
            max_seq_len = kv_cache_creator._max_seq_len
            update_sampler_max_seq_len(max_seq_len, sampler)

    # Resource managers for speculative decoding
    # For user-specified drafters, use extra_resource_managers in PyTorchBackend config
    # to provide a resource manager if required.
    spec_resource_manager = get_spec_resource_manager(model_engine,
                                                      draft_model_engine)
    if spec_resource_manager is not None:
        resources[
            ResourceManagerType.SPEC_RESOURCE_MANAGER] = spec_resource_manager

    # Drafter for speculative decoding
    with mem_monitor.observe_creation_stage(_ExecutorCreationStage.DRAFTER):
        drafter = get_spec_drafter(model_engine,
                                   draft_model_engine,
                                   sampler,
                                   spec_resource_manager=spec_resource_manager,
                                   guided_decoder=guided_decoder)

    with mem_monitor.observe_creation_stage(
            _ExecutorCreationStage.INIT_EXTRA_RESOURCES
            if estimating_kv_cache else _ExecutorCreationStage.EXTRA_RESOURCES):
        py_executor = create_py_executor_instance(
            dist=dist,
            resources=resources,
            mapping=mapping,
            pytorch_backend_config=pytorch_backend_config,
            ctx_chunk_config=ctx_chunk_config,
            model_engine=model_engine,
            start_worker=False,
            sampler=sampler,
            drafter=drafter,
            guided_decoder=guided_decoder,
            lora_config=lora_config,
            garbage_collection_gen0_threshold=garbage_collection_gen0_threshold,
            kv_connector_manager=kv_connector_manager
            if not estimating_kv_cache else None,
            max_seq_len=max_seq_len,
            max_batch_size=max_batch_size,
            max_beam_width=max_beam_width,
            max_num_tokens=max_num_tokens,
            peft_cache_config=peft_cache_config,
            scheduler_config=scheduler_config,
            cache_transceiver_config=cache_transceiver_config,
        )
        # Originally, peft_cache_config might be mutated inside
        # create_py_executor_instance. Restore it here.
        peft_cache_config = py_executor.peft_cache_config

    if estimating_kv_cache:
        assert kv_cache_creator is not None
        with mem_monitor.observe_creation_stage(
                _ExecutorCreationStage.MODEL_EXTRA):
            kv_cache_creator.configure_kv_cache_capacity(py_executor)
        kv_cache_creator.teardown_managers(resources)
        del py_executor  # free before constructing new

        with mem_monitor.observe_creation_stage(
                _ExecutorCreationStage.KV_CACHE):
            # Before estimating KV cache size, a minimal KV cache has been allocated using
            # create_kv_cache_manager above, which caps kv_cache_creator.max_seq_len. Restoring
            # the original value before creating the final KV cache.
            kv_cache_creator._max_seq_len = model_engine_max_seq_len
            kv_cache_creator.build_managers(resources, False)
            # Originally, max_seq_len might be mutated inside build_managers as field of executor config.
            # Since now, we are changing kv_cache_creator._max_seq_len instead. Restore max_seq_len here.
            max_seq_len = kv_cache_creator._max_seq_len
            update_sampler_max_seq_len(max_seq_len, sampler)

            for eng in [model_engine, draft_model_engine]:
                if eng is None:
                    continue
                if eng.attn_metadata is not None:
                    if pytorch_backend_config.use_cuda_graph:
                        eng._release_cuda_graphs()
                    eng.attn_metadata = None

        with mem_monitor.observe_creation_stage(
                _ExecutorCreationStage.EXTRA_RESOURCES):
            py_executor = create_py_executor_instance(
                dist=dist,
                resources=resources,
                mapping=mapping,
                pytorch_backend_config=pytorch_backend_config,
                ctx_chunk_config=ctx_chunk_config,
                model_engine=model_engine,
                start_worker=False,
                sampler=sampler,
                drafter=drafter,
                guided_decoder=guided_decoder,
                lora_config=lora_config,
                garbage_collection_gen0_threshold=
                garbage_collection_gen0_threshold,
                kv_connector_manager=kv_connector_manager,
                max_seq_len=max_seq_len,
                max_batch_size=max_batch_size,
                max_beam_width=max_beam_width,
                max_num_tokens=max_num_tokens,
                peft_cache_config=peft_cache_config,
                scheduler_config=scheduler_config,
                cache_transceiver_config=cache_transceiver_config,
            )

    _adjust_torch_mem_fraction(pytorch_backend_config)

    py_executor.start_worker()
    return py_executor<|MERGE_RESOLUTION|>--- conflicted
+++ resolved
@@ -343,22 +343,11 @@
                 _ExecutorCreationStage.MODEL_ENGINE_DRAFT):
             draft_spec_config = copy.copy(spec_config)
 
-<<<<<<< HEAD
-            if _get_allow_chain_drafter():
-                use_chain_drafter = (
-                    guided_decoding_config is None
-                    and draft_spec_config._allow_greedy_draft_tokens
-                    and pytorch_backend_config.attn_backend == "TRTLLM"
-                    and draft_spec_config.draft_len_schedule is None)
-            else:
-                use_chain_drafter = False
-=======
             use_chain_drafter = (
                 guided_decoding_config is None
                 and draft_spec_config._allow_chain_drafter
                 and draft_spec_config._allow_greedy_draft_tokens
                 and pytorch_backend_config.attn_backend == "TRTLLM")
->>>>>>> 4882815f
 
             logger.debug(f"USE CHAIN DRAFTER: {use_chain_drafter}")
             if use_chain_drafter:
