--- conflicted
+++ resolved
@@ -1034,7 +1034,6 @@
         self._pad_attention_dp_dummy_request()
 
         if self.drafter is not None:
-<<<<<<< HEAD
             # Update draft_len based on schedule (if exists)
             if self.drafter.draft_len_schedule is not None:
                 batch_size_input = len(self.active_requests)
@@ -1050,21 +1049,11 @@
             if self.drafter.draft_len_schedule is not None and self.max_draft_len == 0:
                 self.use_spec_decode = False
             elif getattr(self, 'speculation_permanently_disabled', False):
-=======
-            # Honor permanent disable flag based on rolling acceptance first
-            if getattr(self, 'speculation_permanently_disabled', False):
->>>>>>> 72d65d07
                 self.use_spec_decode = False
             else:
                 self.use_spec_decode = self.drafter.should_use_spec_decode(
                     self.active_requests, self.max_batch_size,
-<<<<<<< HEAD
                     self.model_engine.max_num_tokens, self.max_draft_len)
-=======
-                    self.model_engine.max_num_tokens,
-                    self.model_engine.spec_config.max_draft_len)
-            logger.debug(f"Use spec decode: {self.use_spec_decode}")
->>>>>>> 72d65d07
             self.model_engine.enable_spec_decode = self.use_spec_decode
 
             for request in self.active_requests:
